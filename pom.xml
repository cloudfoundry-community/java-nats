<?xml version="1.0" encoding="UTF-8"?>
<project xmlns="http://maven.apache.org/POM/4.0.0" xmlns:xsi="http://www.w3.org/2001/XMLSchema-instance" xsi:schemaLocation="http://maven.apache.org/POM/4.0.0 http://maven.apache.org/xsd/maven-4.0.0.xsd">

	<parent>
		<groupId>org.sonatype.oss</groupId>
		<artifactId>oss-parent</artifactId>
		<version>7</version>
	</parent>

	<modelVersion>4.0.0</modelVersion>

	<groupId>com.github.mheath</groupId>
	<artifactId>nats-parent</artifactId>
	<version>0.5-SNAPSHOT</version>
	<packaging>pom</packaging>

	<name>Java NATS</name>
	<description>Java support for NATS.</description>
	<url>https://github.com/mheath/jnats</url>

	<properties>
		<java.version>1.7</java.version>

		<jackson.version>1.9.8</jackson.version>
<<<<<<< HEAD
		<netty.version>3.5.3.Final</netty.version>
		<slf4j.version>1.6.5</slf4j.version>
=======
		<netty.version>4.0.0.Alpha5</netty.version>
>>>>>>> 19612855
		<spring.version>3.1.1.RELEASE</spring.version>
		<testng.version>6.3.1</testng.version>
	</properties>

	<modules>
		<module>client</module>
		<module>client-spring</module>
	</modules>

	<build>
		<pluginManagement>
			<plugins>
				<plugin>
					<groupId>org.apache.maven.plugins</groupId>
					<artifactId>maven-compiler-plugin</artifactId>
					<configuration>
						<source>${java.version}</source>
						<target>${java.version}</target>
					</configuration>
				</plugin>
			</plugins>
		</pluginManagement>
	</build>

	<dependencyManagement>
		<dependencies>
			<dependency>
				<groupId>io.netty</groupId>
				<artifactId>netty</artifactId>
				<version>${netty.version}</version>
			</dependency>
			<dependency>
				<groupId>org.codehaus.jackson</groupId>
				<artifactId>jackson-mapper-asl</artifactId>
				<version>${jackson.version}</version>
			</dependency>
			<dependency>
				<groupId>org.testng</groupId>
				<artifactId>testng</artifactId>
				<version>${testng.version}</version>
				<scope>test</scope>
			</dependency>
			<dependency>
				<groupId>org.springframework</groupId>
				<artifactId>spring-context</artifactId>
				<version>${spring.version}</version>
			</dependency>
			<dependency>
				<groupId>org.slf4j</groupId>
				<artifactId>slf4j-api</artifactId>
				<version>${slf4j.version}</version>
			</dependency>
<<<<<<< HEAD
			<dependency>
				<groupId>com.github.mheath</groupId>
				<artifactId>nats-client</artifactId>
				<version>${project.version}</version>
			</dependency>
=======
>>>>>>> 19612855
		</dependencies>
	</dependencyManagement>

	<licenses>
		<license>
			<name>The Apache Software License, Version 2.0</name>
			<url>http://www.apache.org/licenses/LICENSE-2.0.txt</url>
			<distribution>repo</distribution>
		</license>
	</licenses>

	<scm>
		<url>scm:git:https://mheath@github.com/mheath/jnats.git</url>
		<connection>scm:git:https://github.com/mheath/jnats</connection>
		<developerConnection>scm:git:https://github.com/mheath/jnats</developerConnection>
	</scm>

	<developers>
		<developer>
			<name>Mike Heath</name>
			<email>elcapo@gmail.com</email>
		</developer>
	</developers>

</project><|MERGE_RESOLUTION|>--- conflicted
+++ resolved
@@ -22,12 +22,8 @@
 		<java.version>1.7</java.version>
 
 		<jackson.version>1.9.8</jackson.version>
-<<<<<<< HEAD
-		<netty.version>3.5.3.Final</netty.version>
 		<slf4j.version>1.6.5</slf4j.version>
-=======
 		<netty.version>4.0.0.Alpha5</netty.version>
->>>>>>> 19612855
 		<spring.version>3.1.1.RELEASE</spring.version>
 		<testng.version>6.3.1</testng.version>
 	</properties>
@@ -80,14 +76,11 @@
 				<artifactId>slf4j-api</artifactId>
 				<version>${slf4j.version}</version>
 			</dependency>
-<<<<<<< HEAD
 			<dependency>
 				<groupId>com.github.mheath</groupId>
 				<artifactId>nats-client</artifactId>
 				<version>${project.version}</version>
 			</dependency>
-=======
->>>>>>> 19612855
 		</dependencies>
 	</dependencyManagement>
 
